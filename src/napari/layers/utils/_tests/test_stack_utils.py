--- conflicted
+++ resolved
@@ -344,7 +344,6 @@
 
 
 @pytest.mark.parametrize(
-<<<<<<< HEAD
     ('input_array', 'expected_type'),
     [
         (np.zeros((10, 20)), np.ndarray),
@@ -403,7 +402,9 @@
     assert stack.multiscale
     assert isinstance(stack.data[0], expected_type)
     assert stack.data[0].shape[1:] == input_array.shape
-=======
+
+
+@pytest.mark.parametrize(
     ('array_type', 'expected_result_type'),
     [
         ('numpy', np.ndarray),
@@ -443,5 +444,4 @@
         result.compute() if hasattr(result, 'compute') else result
     )
     expected = data[:, element, :]
-    np.testing.assert_array_equal(result_computed, expected)
->>>>>>> e951c0b1
+    np.testing.assert_array_equal(result_computed, expected)