import warnings
from collections.abc import Generator
from typing import TYPE_CHECKING

import numpy as np
import numpy.typing as npt

from napari.layers.utils.interaction_box import (
    InteractionBoxHandle,
    generate_transform_box_from_layer,
    get_nearby_handle,
)
from napari.utils.events import Event
from napari.utils.transforms import Affine
from napari.utils.translations import trans

if TYPE_CHECKING:
    from napari.layers.base import Layer


def highlight_box_handles(layer: 'Layer', event: Event) -> None:
    """
    Highlight the hovered handle of a TransformBox.
    """
    if len(event.dims_displayed) != 2:
        return

    # we work in data space so we're axis aligned which simplifies calculation
    # same as Layer.world_to_data
    world_to_data = (
        layer._transforms[1:].set_slice(event.dims_displayed).inverse
    )
    pos = np.array(world_to_data(event.position))[event.dims_displayed]

    handle_coords = generate_transform_box_from_layer(
        layer, event.dims_displayed
    )
    # TODO: dynamically set tolerance based on canvas size so it's not hard to pick small layer
    nearby_handle = get_nearby_handle(pos, handle_coords)

    # set the selected vertex of the box to the nearby_handle (can also be INSIDE or None)
    layer._overlays['transform_box'].selected_handle = nearby_handle


def _translate_with_box(
    layer: 'Layer',
    initial_affine: Affine,
    initial_mouse_pos: npt.NDArray,
    mouse_pos: npt.NDArray,
    event: Event,
) -> None:
    offset = mouse_pos - initial_mouse_pos
    new_affine = Affine(translate=offset).compose(initial_affine)
    layer.affine = layer.affine.replace_slice(event.dims_displayed, new_affine)


def _rotate_with_box(
    layer: 'Layer',
    initial_affine: Affine,
    initial_mouse_pos: npt.NDArray,
    initial_handle_coords: npt.NDArray,
    initial_center: npt.NDArray,
    mouse_pos: npt.NDArray,
    event: Event,
) -> None:
    # calculate the angle between the center-handle vector and the center-mouse vector
    center_to_handle = (
        initial_handle_coords[InteractionBoxHandle.ROTATION] - initial_center
    )
    center_to_handle /= np.linalg.norm(center_to_handle)
    center_to_mouse = mouse_pos - initial_center
    center_to_mouse /= np.linalg.norm(center_to_mouse)

<<<<<<< HEAD
    # if Shift held, snap rotation to 45 degree steps
=======
    # if shift held, snap rotation to 45 degree steps
>>>>>>> a63becc4
    if 'Shift' in event.modifiers:
        angle = np.round(
            np.arctan2(center_to_mouse[1], center_to_mouse[0]) / np.deg2rad(45)
        ) * np.deg2rad(45) - np.arctan2(
            center_to_handle[1], center_to_handle[0]
        )
    else:
        angle = np.arctan2(
            center_to_mouse[1], center_to_mouse[0]
        ) - np.arctan2(center_to_handle[1], center_to_handle[0])

    new_affine = (
        Affine(translate=initial_center)
        .compose(Affine(rotate=np.rad2deg(angle)))
        .compose(Affine(translate=-initial_center))
        .compose(initial_affine)
    )
    layer.affine = layer.affine.replace_slice(event.dims_displayed, new_affine)


def _scale_with_box(
    layer: 'Layer',
    initial_affine: Affine,
    initial_world_to_data: Affine,
    initial_data2physical: Affine,
    nearby_handle: InteractionBoxHandle,
    initial_center: npt.NDArray,
    initial_handle_coords_data: npt.NDArray,
    mouse_pos: npt.NDArray,
    event: Event,
) -> None:
    locked_aspect_ratio = False
    if 'Shift' in event.modifiers:
        if nearby_handle in InteractionBoxHandle.corners():
            locked_aspect_ratio = True
        else:
            warnings.warn(
                trans._(
                    'Aspect ratio can only be blocked when resizing from a corner',
                    deferred=True,
                ),
                RuntimeWarning,
                stacklevel=2,
            )

    # note: we work in data space from here on!

    # if Control is held, instead of locking into place the opposite handle,
    # lock into place the center of the layer and resize around it.
    if 'Control' in event.modifiers:
        scaling_center = initial_world_to_data(initial_center)
    else:
        # opposite handle
        scaling_center = initial_handle_coords_data[
            InteractionBoxHandle.opposite_handle(nearby_handle)
        ]

    # calculate the distance to the scaling center (which is fixed) before and after drag
    center_to_handle = (
        initial_handle_coords_data[nearby_handle] - scaling_center
    )
    center_to_mouse = initial_world_to_data(mouse_pos) - scaling_center

    # get per-dimension scale values
    with warnings.catch_warnings():
        # a "divide by zero" warning is raised here when resizing along only one axis
        # (i.e: dragging the central handle of the TransformBox).
        # That's intended, because we get inf or nan, which we can then replace with 1s
        # and thus maintain the size along that axis.
        warnings.simplefilter('ignore', RuntimeWarning)
        scale = center_to_mouse / center_to_handle
        scale = np.nan_to_num(scale, posinf=1, neginf=1)

    if locked_aspect_ratio:
        scale_factor = np.linalg.norm(scale)
        scale = [scale_factor, scale_factor]

    new_affine = (
        # bring layer to axis aligned space
        initial_affine.compose(initial_data2physical)
        # center opposite handle
        .compose(Affine(translate=scaling_center))
        # apply scale
        .compose(Affine(scale=scale))
        # undo all the above, backwards
        .compose(Affine(translate=-scaling_center))
        .compose(initial_data2physical.inverse)
        .compose(initial_affine.inverse)
        # compose with the original affine
        .compose(initial_affine)
    )
    layer.affine = layer.affine.replace_slice(event.dims_displayed, new_affine)


def transform_with_box(
    layer: 'Layer', event: Event
) -> Generator[None, None, None]:
    """
    Translate, rescale or rotate a layer by dragging a TransformBox handle.
    """
    if len(event.dims_displayed) != 2:
        return

    # we work in data space so we're axis aligned which simplifies calculation
    # same as Layer.data_to_world
    simplified = layer._transforms[1:].simplified
    initial_data_to_world = simplified.set_slice(event.dims_displayed)
    initial_world_to_data = initial_data_to_world.inverse
    initial_mouse_pos = np.array(event.position)[event.dims_displayed]
    initial_mouse_pos_data = initial_world_to_data(initial_mouse_pos)

    initial_handle_coords_data = generate_transform_box_from_layer(
        layer, event.dims_displayed
    )
    nearby_handle = get_nearby_handle(
        initial_mouse_pos_data, initial_handle_coords_data
    )

    if nearby_handle is None:
        return

    # now that we have the nearby handles, other calculations need
    # the world space handle positions
    initial_handle_coords = initial_data_to_world(initial_handle_coords_data)

    # initial layer transform so we can calculate changes later
    initial_affine = layer.affine.set_slice(event.dims_displayed)

    # needed for rescaling
    initial_data2physical = layer._transforms['data2physical'].set_slice(
        event.dims_displayed
    )

    # needed for resize and rotate
    initial_center = np.mean(
        initial_handle_coords[
            [
                InteractionBoxHandle.TOP_LEFT,
                InteractionBoxHandle.BOTTOM_RIGHT,
            ]
        ],
        axis=0,
    )

    yield

    while event.type == 'mouse_move':
        mouse_pos = np.array(event.position)[event.dims_displayed]

        if nearby_handle == InteractionBoxHandle.INSIDE:
            _translate_with_box(
                layer, initial_affine, initial_mouse_pos, mouse_pos, event
            )
            yield
        elif nearby_handle == InteractionBoxHandle.ROTATION:
            _rotate_with_box(
                layer,
                initial_affine,
                initial_mouse_pos,
                initial_handle_coords,
                initial_center,
                mouse_pos,
                event,
            )
            yield
        else:
            _scale_with_box(
                layer,
                initial_affine,
                initial_world_to_data,
                initial_data2physical,
                nearby_handle,
                initial_center,
                initial_handle_coords_data,
                mouse_pos,
                event,
            )
            yield<|MERGE_RESOLUTION|>--- conflicted
+++ resolved
@@ -71,11 +71,7 @@
     center_to_mouse = mouse_pos - initial_center
     center_to_mouse /= np.linalg.norm(center_to_mouse)
 
-<<<<<<< HEAD
-    # if Shift held, snap rotation to 45 degree steps
-=======
     # if shift held, snap rotation to 45 degree steps
->>>>>>> a63becc4
     if 'Shift' in event.modifiers:
         angle = np.round(
             np.arctan2(center_to_mouse[1], center_to_mouse[0]) / np.deg2rad(45)
