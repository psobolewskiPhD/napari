--- conflicted
+++ resolved
@@ -192,10 +192,6 @@
         self.node.spherical = shading == 'spherical'
 
     def _on_canvas_size_limits_change(self):
-<<<<<<< HEAD
-        self.node.canvas_size_limits = self.layer.canvas_size_limits
-        self.node.update()
-=======
         self.node.points_markers.canvas_size_limits = (
             self.layer.canvas_size_limits
         )
@@ -208,7 +204,7 @@
             low + scaled_highlight,
             high + scaled_highlight,
         )
->>>>>>> a6882adf
+        self.node.update()
 
     def reset(self):
         super().reset()
