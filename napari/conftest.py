--- conflicted
+++ resolved
@@ -65,15 +65,14 @@
 if TYPE_CHECKING:
     from npe2._pytest_plugin import TestPluginManager
 
-<<<<<<< HEAD
     from napari import Viewer
-=======
+    
+    
 # touch ~/.Xauthority for Xlib support, must happen before importing pyautogui
 if os.getenv('CI') and sys.platform.startswith('linux'):
     xauth = Path('~/.Xauthority').expanduser()
     if not xauth.exists():
         xauth.touch()
->>>>>>> 8c326dec
 
 
 @pytest.fixture
