name: Run test by tox

on:
  workflow_call:
    inputs:
      python_version:
        required: true
        type: string
      platform:
        required: false
        type: string
        default: "ubuntu-latest"
      toxenv:
        required: false
        type: string
        default: ""
      qt_backend:
        required: false
        type: string
        default: "headless"
      min_req:
        required: false
        type: string
        default: ""
      coverage:
        required: false
        type: string
        default: no_cov
      timeout:
        required: false
        type: number
        default: 40
      constraints_suffix:
        required: false
        type: string
        default: ""
      tox_extras:
        required: false
        type: string
        default: ""
      artifacts_suffix:
        required: false
        type: string
        default: ""

jobs:
  test:
    name: ${{ inputs.platform }} py ${{ inputs.python_version }} ${{ inputs.toxenv || inputs.qt_backend }} ${{ inputs.MIN_REQ && 'min_req' }} ${{ inputs.coverage }}
    runs-on: ${{ inputs.platform }}
    env:
      TOXENV: ${{ inputs.toxenv }}
      NUMPY_EXPERIMENTAL_ARRAY_FUNCTION: ${{ inputs.MIN_REQ || 1 }}
      PYVISTA_OFF_SCREEN: True
      MIN_REQ: ${{ inputs.min_req }}
      FORCE_COLOR: 1
      PIP_CONSTRAINT: ${{ github.workspace }}/resources/constraints/constraints_py${{ inputs.python_version }}${{ inputs.min_req && '_min_req' }}${{ inputs.constraints_suffix }}.txt
      UV_CONSTRAINT: ${{ github.workspace }}/resources/constraints/constraints_py${{ inputs.python_version }}${{ inputs.min_req && '_min_req' }}${{ inputs.constraints_suffix }}.txt
      # Above we calculate path to constraints file based on python version and platform
      # Because there is no single PyQt5-Qt5 package version available for all platforms we was forced to use
      # different constraints files for Windows. An example with macOS arm64:
      # ${{ (((inputs.platform == 'macos-latest') && '_macos_arm') || '') }} - if platform is macOS-latest then add '_macos_arm' to constraints file name, else add nothing
      # ${{ inputs.min_req && '_min_req' }} - if min_req is set then add '_min_req' to constraints file name, else add nothing
      #  ${{ inputs.constraints_suffix }} - additional suffix for constraints file name (used for example testing).
      COVERAGE: ${{ inputs.coverage }}
      TOX_WORK_DIR: .tox
      TOX_EXTRAS: ${{ inputs.tox_extras }}
    steps:
      - uses: actions/checkout@11bd71901bbe5b1630ceea73d27597364c9af683 # v4.2.2

      - uses: actions/download-artifact@d3f86a106a0bac45b974a628896c90dbdf5c8093 # v4.3.0
        with:
          name: wheel
          path: dist

      - name: Set wheel path
        run: echo "WHEEL_PATH=$(ls dist/*.whl)" >> "$GITHUB_ENV"
        shell: bash

      - name: Set up Python ${{ inputs.python_version }}
        uses: actions/setup-python@a26af69be951a213d495a4c3e4e4022e16d87065 # v5.6.0
        with:
          python-version: ${{ inputs.python_version }}
          cache: "pip"
          cache-dependency-path: pyproject.toml

      - name: Setup Graphviz
        uses: ts-graphviz/setup-graphviz@b1de5da23ed0a6d14e0aeee8ed52fdd87af2363c # v2.0.2
        continue-on-error: true

      - name: Set Windows resolution
        if: runner.os == 'Windows'
        run: Set-DisplayResolution -Width 1920 -Height 1080 -Force
        shell: powershell

<<<<<<< HEAD
      - name: Enable Windows Error Reporting
        if: runner.os == 'Windows'
        run: |
          reg add "HKLM\SOFTWARE\Microsoft\Windows\Windows Error Reporting\LocalDumps" /v DumpFolder /t REG_EXPAND_SZ /d "%TEMP%" /f
          reg add "HKLM\SOFTWARE\Microsoft\Windows\Windows Error Reporting\LocalDumps" /v DumpType /t REG_DWORD /d 2 /f
          reg add "HKLM\SOFTWARE\Microsoft\Windows\Windows Error Reporting\LocalDumps" /v DumpCount /t REG_DWORD /d 3 /f


      # strategy borrowed from vispy for installing opengl libs on windows
      - name: Install Windows OpenGL
        if: runner.os == 'Windows'
        run: |
          git clone --depth 1 https://github.com/pyvista/gl-ci-helpers.git
          powershell gl-ci-helpers/appveyor/install_opengl.ps1
          if (Test-Path -Path "C:\Windows\system32\opengl32.dll" -PathType Leaf) {Exit 0} else {Exit 1}
        shell: powershell
=======
      - name: Setup headless display
        uses: pyvista/setup-headless-display-action@7d84ae825e6d9297a8e99bdbbae20d1b919a0b19 # v4.2
        with:
          qt: true
          wm: herbstluftwm
>>>>>>> 34254dad

      - name: Disable ptrace security restrictions
        if: runner.os == 'Linux'
        run: |
          echo 0 | sudo tee /proc/sys/kernel/yama/ptrace_scope

      # tox and tox-gh-actions will take care of the "actual" installation
      # of python dependencies into a virtualenv.  see tox.ini for more
      - name: Install dependencies
        run: |
          pip install --upgrade pip
          pip install setuptools tox tox-gh-actions tox-min-req tox-uv
        env:
          PIP_CONSTRAINT: ""

      # here we pass off control of environment creation and running of tests to tox
      # tox-gh-actions, installed above, helps to convert environment variables into
      # tox "factors" ... limiting the scope of what gets tested on each platform
      # for instance, on ubuntu-latest with python 3.8, it would be equivalent to this command:
      # `tox -e py38-linux-pyqt,py38-linux-pyside`
      # see tox.ini for more

      - name: Split qt backend
        # This is a hack to split the qt_backend variable into four parts
        # This is required as github actions allow setting only one environment variable in
        # a single line (redirection to $GITHUB_ENV).
        #
        # For example, if qt_backend is set to "pyqt5,pyside2", then the following four
        # environment variables will be set:
        # MAIN=pyqt5
        # SECOND=pyside2
        # THIRD=none
        # FOURTH=none
        shell: bash
        run: |
          python tools/split_qt_backend.py 0 ${{ inputs.qt_backend }} >> "$GITHUB_ENV"
          python tools/split_qt_backend.py 1 ${{ inputs.qt_backend }} >> "$GITHUB_ENV"
          python tools/split_qt_backend.py 2 ${{ inputs.qt_backend }} >> "$GITHUB_ENV"
          python tools/split_qt_backend.py 3 ${{ inputs.qt_backend }} >> "$GITHUB_ENV"

      - name: Test with tox main
        timeout-minutes: ${{ inputs.timeout }}
        shell: bash
        run: |
          echo ${{ env.MAIN }}
          tox --version
          python -m tox run --installpkg ${{ env.WHEEL_PATH }} -- --basetemp=.pytest_tmp
          rm -r .tox
        env:
          BACKEND: ${{ env.MAIN }}
          TOX_WORK_DIR: .tox

      - name: Test with tox second
        timeout-minutes: ${{ inputs.timeout }}
        if : ${{ env.SECOND != 'none' }}
        shell: bash
        run: |
          python -m tox run --installpkg ${{ env.WHEEL_PATH }} -- --basetemp=.pytest_tmp
          rm -r .tox
        env:
          BACKEND: ${{ env.SECOND }}
          NAPARI_TEST_SUBSET: qt

      - name: Test with tox third
        timeout-minutes: ${{ inputs.timeout }}
        if : ${{ env.THIRD != 'none' }}
        shell: bash
        run: |
          python -m tox run --installpkg ${{ env.WHEEL_PATH }} -- --basetemp=.pytest_tmp
          rm -r .tox
        env:
          BACKEND: ${{ env.THIRD }}
          NAPARI_TEST_SUBSET: qt

      - name: Test with tox fourth
        timeout-minutes: ${{ inputs.timeout }}
        if: ${{ env.FOURTH != 'none' }}
        shell: bash
        run: |
          python -m tox run --installpkg ${{ env.WHEEL_PATH }} -- --basetemp=.pytest_tmp
          rm -r .tox
        env:
          BACKEND: ${{ env.FOURTH }}
          NAPARI_TEST_SUBSET: qt

      - name: Upload test artifacts
        if: failure()
        uses: actions/upload-artifact@50769540e7f4bd5e21e526ee35c689e35e0d6874 # v4.4.0
        with:
          name: test artifacts ${{ inputs.platform }} py ${{ inputs.python_version }} ${{ inputs.toxenv || inputs.qt_backend }} ${{ inputs.artifacts_suffix }}
          path: .pytest_tmp
          include-hidden-files: true

      - name: Upload leaked viewer graph
        if: failure()
        uses: actions/upload-artifact@ea165f8d65b6e75b540449e92b4886f43607fa02 # v4.6.2
        with:
          name: leaked ${{ inputs.platform }} py ${{ inputs.python_version }} ${{ inputs.toxenv || inputs.qt_backend }} ${{ inputs.artifacts_suffix }}
          path: ./*leak-backref-graph*.pdf

      - name: Upload pytest timing reports as json ${{ inputs.platform }} py ${{ inputs.python_version }} ${{ inputs.toxenv || inputs.qt_backend }}
        uses: actions/upload-artifact@ea165f8d65b6e75b540449e92b4886f43607fa02 # v4.6.2
        with:
          name: upload pytest timing json ${{ inputs.platform }} py ${{ inputs.python_version }} ${{ inputs.toxenv || inputs.qt_backend }} ${{ inputs.tox_extras }} ${{ inputs.artifacts_suffix }}
          path: |
            ./report-*.json

      - name: Upload coverage data
        uses: actions/upload-artifact@50769540e7f4bd5e21e526ee35c689e35e0d6874 # v4.4.0
        if: ${{ inputs.coverage == 'cov' }}
        with:
          name: coverage reports ${{ inputs.platform }} py ${{ inputs.python_version }} ${{ inputs.toxenv || inputs.qt_backend }} ${{ inputs.artifacts_suffix }}
          include-hidden-files: true
          path: |
            ./.coverage.*<|MERGE_RESOLUTION|>--- conflicted
+++ resolved
@@ -92,30 +92,11 @@
         run: Set-DisplayResolution -Width 1920 -Height 1080 -Force
         shell: powershell
 
-<<<<<<< HEAD
-      - name: Enable Windows Error Reporting
-        if: runner.os == 'Windows'
-        run: |
-          reg add "HKLM\SOFTWARE\Microsoft\Windows\Windows Error Reporting\LocalDumps" /v DumpFolder /t REG_EXPAND_SZ /d "%TEMP%" /f
-          reg add "HKLM\SOFTWARE\Microsoft\Windows\Windows Error Reporting\LocalDumps" /v DumpType /t REG_DWORD /d 2 /f
-          reg add "HKLM\SOFTWARE\Microsoft\Windows\Windows Error Reporting\LocalDumps" /v DumpCount /t REG_DWORD /d 3 /f
-
-
-      # strategy borrowed from vispy for installing opengl libs on windows
-      - name: Install Windows OpenGL
-        if: runner.os == 'Windows'
-        run: |
-          git clone --depth 1 https://github.com/pyvista/gl-ci-helpers.git
-          powershell gl-ci-helpers/appveyor/install_opengl.ps1
-          if (Test-Path -Path "C:\Windows\system32\opengl32.dll" -PathType Leaf) {Exit 0} else {Exit 1}
-        shell: powershell
-=======
       - name: Setup headless display
         uses: pyvista/setup-headless-display-action@7d84ae825e6d9297a8e99bdbbae20d1b919a0b19 # v4.2
         with:
           qt: true
           wm: herbstluftwm
->>>>>>> 34254dad
 
       - name: Disable ptrace security restrictions
         if: runner.os == 'Linux'
